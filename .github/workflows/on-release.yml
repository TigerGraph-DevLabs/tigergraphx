name: Publish to PyPI

on:
  release:
    types: released

permissions:
  issues: write
  contents: read
  id-token: write

jobs:
  manual-approval:
    name: Approval Release
    runs-on: ubuntu-latest
    steps:
      - name: Manual Approval for Release
        uses: trstringer/manual-approval@v1
        with:
          issue-title: "[Prod] Publish to Pypi (sha: ${{ github.sha }}), tag: ${{ github.event.release.tag_name }})"
          minimum-approvals: 1
          secret: ${{ secrets.github_token }}
          approvers: ${{ vars.DEPLOYMENT_APPROVERS }}

  release:
    name: Release
    needs: manual-approval
    runs-on: ubuntu-latest
    steps:
      - uses: actions/checkout@v4

      - name: Install Python
        uses: actions/setup-python@v4

      - name: Install poetry
        uses: abatilo/actions-poetry@v4
    
      - name: Setup a local virtual environment
        run: |
          poetry install --with dev

      - name: Build and Publish
        run: |
          TAG=${{ github.event.release.tag_name }}
          NEW_VERSION=${TAG#v}
          sed -i "s/^version = .*/version = \"$NEW_VERSION\"/" pyproject.toml
          poetry config pypi-token.pypi ${{ secrets.PYPI_TOKEN }}
          poetry build
<<<<<<< HEAD
          expect -c '
            spawn poetry publish --build
            expect "Build anyway?"
            send "yes\r"
            expect eof
          '
=======
          poetry publish --build --no-input
>>>>>>> 9bd2e9c2
<|MERGE_RESOLUTION|>--- conflicted
+++ resolved
@@ -46,13 +46,9 @@
           sed -i "s/^version = .*/version = \"$NEW_VERSION\"/" pyproject.toml
           poetry config pypi-token.pypi ${{ secrets.PYPI_TOKEN }}
           poetry build
-<<<<<<< HEAD
           expect -c '
             spawn poetry publish --build
             expect "Build anyway?"
             send "yes\r"
             expect eof
-          '
-=======
-          poetry publish --build --no-input
->>>>>>> 9bd2e9c2
+          '